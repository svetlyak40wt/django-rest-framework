--- conflicted
+++ resolved
@@ -175,10 +175,6 @@
 
 _flat_repr = '{"foo": ["bar", "baz"]}'
 _indented_repr = '{\n  "foo": [\n    "bar",\n    "baz"\n  ]\n}'
-<<<<<<< HEAD
-=======
-
->>>>>>> b2fcfffb
 
 def strip_trailing_whitespace(content):
     """
