language: python

python:
  - "2.6"
  - "2.7"
  - "3.2"
  - "3.3"

env:
  - DJANGO="django==1.5 --use-mirrors"
  - DJANGO="django==1.4.3 --use-mirrors"
  - DJANGO="django==1.3.5 --use-mirrors"

install:
  - pip install $DJANGO
  - pip install defusedxml==0.3
<<<<<<< HEAD
  - "if [[ ${TRAVIS_PYTHON_VERSION::1} != '3' ]]; then pip install oauth2==1.5.211 --use-mirrors; fi"
  - "if [[ ${TRAVIS_PYTHON_VERSION::1} != '3' ]]; then pip install django-oauth-plus==2.0 --use-mirrors; fi"
=======
  - "if [[ ${TRAVIS_PYTHON_VERSION::1} != '3' ]]; then pip install django-oauth2-provider==0.2.3 --use-mirrors; fi"
>>>>>>> 5a56f92a
  - "if [[ ${TRAVIS_PYTHON_VERSION::1} != '3' ]]; then pip install django-filter==0.5.4 --use-mirrors; fi"
  - "if [[ ${TRAVIS_PYTHON_VERSION::1} == '3' ]]; then pip install https://github.com/alex/django-filter/tarball/master; fi"
  - export PYTHONPATH=.

script:
  - python rest_framework/runtests/runtests.py

matrix:
  exclude:
    - python: "3.2"
      env: DJANGO="django==1.4.3 --use-mirrors"
    - python: "3.2"
      env: DJANGO="django==1.3.5 --use-mirrors"
    - python: "3.3"
      env: DJANGO="django==1.4.3 --use-mirrors"
    - python: "3.3"
      env: DJANGO="django==1.3.5 --use-mirrors"<|MERGE_RESOLUTION|>--- conflicted
+++ resolved
@@ -14,12 +14,9 @@
 install:
   - pip install $DJANGO
   - pip install defusedxml==0.3
-<<<<<<< HEAD
   - "if [[ ${TRAVIS_PYTHON_VERSION::1} != '3' ]]; then pip install oauth2==1.5.211 --use-mirrors; fi"
   - "if [[ ${TRAVIS_PYTHON_VERSION::1} != '3' ]]; then pip install django-oauth-plus==2.0 --use-mirrors; fi"
-=======
   - "if [[ ${TRAVIS_PYTHON_VERSION::1} != '3' ]]; then pip install django-oauth2-provider==0.2.3 --use-mirrors; fi"
->>>>>>> 5a56f92a
   - "if [[ ${TRAVIS_PYTHON_VERSION::1} != '3' ]]; then pip install django-filter==0.5.4 --use-mirrors; fi"
   - "if [[ ${TRAVIS_PYTHON_VERSION::1} == '3' ]]; then pip install https://github.com/alex/django-filter/tarball/master; fi"
   - export PYTHONPATH=.
