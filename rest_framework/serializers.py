import copy
import datetime
import types
from decimal import Decimal
from django.db import models
from django.forms import widgets
from django.utils.datastructures import SortedDict
from rest_framework.compat import get_concrete_model

# Note: We do the following so that users of the framework can use this style:
#
#     example_field = serializers.CharField(...)
#
# This helps keep the seperation between model fields, form fields, and
# serializer fields more explicit.


from rest_framework.fields import *


class DictWithMetadata(dict):
    """
    A dict-like object, that can have additional properties attached.
    """
    def __getstate__(self):
        """
        Used by pickle (e.g., caching).
        Overriden to remove metadata from the dict, since it shouldn't be pickled
        and may in some instances be unpickleable.
        """
        # return an instance of the first dict in MRO that isn't a DictWithMetadata
        for base in self.__class__.__mro__:
            if not isinstance(base, DictWithMetadata) and isinstance(base, dict):
                return base(self)


class SortedDictWithMetadata(SortedDict, DictWithMetadata):
    """
    A sorted dict-like object, that can have additional properties attached.
    """
    pass


def _is_protected_type(obj):
    """
    True if the object is a native datatype that does not need to
    be serialized further.
    """
    return isinstance(obj, (
        types.NoneType,
        int, long,
        datetime.datetime, datetime.date, datetime.time,
        float, Decimal,
        basestring)
    )


def _get_declared_fields(bases, attrs):
    """
    Create a list of serializer field instances from the passed in 'attrs',
    plus any fields on the base classes (in 'bases').

    Note that all fields from the base classes are used.
    """
    fields = [(field_name, attrs.pop(field_name))
              for field_name, obj in attrs.items()
              if isinstance(obj, Field)]
    fields.sort(key=lambda x: x[1].creation_counter)

    # If this class is subclassing another Serializer, add that Serializer's
    # fields.  Note that we loop over the bases in *reverse*. This is necessary
    # in order to maintain the correct order of fields.
    for base in bases[::-1]:
        if hasattr(base, 'base_fields'):
            fields = base.base_fields.items() + fields

    return SortedDict(fields)


class SerializerMetaclass(type):
    def __new__(cls, name, bases, attrs):
        attrs['base_fields'] = _get_declared_fields(bases, attrs)
        return super(SerializerMetaclass, cls).__new__(cls, name, bases, attrs)


class SerializerOptions(object):
    """
    Meta class options for Serializer
    """
    def __init__(self, meta):
        self.depth = getattr(meta, 'depth', 0)
        self.fields = getattr(meta, 'fields', ())
        self.exclude = getattr(meta, 'exclude', ())


class BaseSerializer(Field):
    class Meta(object):
        pass

    _options_class = SerializerOptions
    _dict_class = SortedDictWithMetadata  # Set to unsorted dict for backwards compatibility with unsorted implementations.

    def __init__(self, instance=None, data=None, files=None,
                 context=None, partial=False, **kwargs):
        super(BaseSerializer, self).__init__(**kwargs)
        self.opts = self._options_class(self.Meta)
        self.parent = None
        self.root = None
        self.partial = partial

        self.context = context or {}

        self.init_data = data
        self.init_files = files
        self.object = instance
        self.fields = self.get_fields()

        self._data = None
        self._files = None
        self._errors = None

    #####
    # Methods to determine which fields to use when (de)serializing objects.

    def get_default_fields(self):
        """
        Return the complete set of default fields for the object, as a dict.
        """
        return {}

    def get_fields(self):
        """
        Returns the complete set of fields for the object as a dict.

        This will be the set of any explicitly declared fields,
        plus the set of fields returned by get_default_fields().
        """
        ret = SortedDict()

        # Get the explicitly declared fields
        base_fields = copy.deepcopy(self.base_fields)
        for key, field in base_fields.items():
            ret[key] = field

        # Add in the default fields
        default_fields = self.get_default_fields()
        for key, val in default_fields.items():
            if key not in ret:
                ret[key] = val

        # If 'fields' is specified, use those fields, in that order.
        if self.opts.fields:
            new = SortedDict()
            for key in self.opts.fields:
                new[key] = ret[key]
            ret = new

        # Remove anything in 'exclude'
        if self.opts.exclude:
            for key in self.opts.exclude:
                ret.pop(key, None)

        return ret

    #####
    # Field methods - used when the serializer class is itself used as a field.

    def initialize(self, parent, field_name):
        """
        Same behaviour as usual Field, except that we need to keep track
        of state so that we can deal with handling maximum depth.
        """
        super(BaseSerializer, self).initialize(parent, field_name)
        if parent.opts.depth:
            self.opts.depth = parent.opts.depth - 1

        # We need to call initialize here to ensure any nested
        # serializers that will have already called initialize on their
        # descendants get updated with *their* parent.
        # We could be a bit more smart about this, but it'll do for now.
        for key, field in self.fields.items():
            field.initialize(parent=self, field_name=key)

    #####
    # Methods to convert or revert from objects <--> primitive representations.

    def get_field_key(self, field_name):
        """
        Return the key that should be used for a given field.
        """
        return field_name

    def convert_object(self, obj):
        """
        Core of serialization.
        Convert an object into a dictionary of serialized field values.
        """
        ret = self._dict_class()
        ret.fields = {}

        for field_name, field in self.fields.items():
            field.initialize(parent=self, field_name=field_name)
            key = self.get_field_key(field_name)
            value = field.field_to_native(obj, field_name)
            ret[key] = value
            ret.fields[key] = field
        return ret

    def restore_fields(self, data, files):
        """
        Core of deserialization, together with `restore_object`.
        Converts a dictionary of data into a dictionary of deserialized fields.
        """
        reverted_data = {}
        for field_name, field in self.fields.items():
            field.initialize(parent=self, field_name=field_name)
            try:
                field.field_from_native(data, files, field_name, reverted_data)
            except ValidationError as err:
                self._errors[field_name] = list(err.messages)

        return reverted_data

    def perform_validation(self, attrs):
        """
        Run `validate_<fieldname>()` and `validate()` methods on the serializer
        """
        for field_name, field in self.fields.items():
            try:
                validate_method = getattr(self, 'validate_%s' % field_name, None)
                if validate_method:
                    source = field.source or field_name
                    attrs = validate_method(attrs, source)
            except ValidationError as err:
                self._errors[field_name] = self._errors.get(field_name, []) + list(err.messages)

        # If there are already errors, we don't run .validate() because
        # field-validation failed and thus `attrs` may not be complete.
        # which in turn can cause inconsistent validation errors.
        if not self._errors:
            try:
                attrs = self.validate(attrs)
            except ValidationError as err:
                if hasattr(err, 'message_dict'):
                    for field_name, error_messages in err.message_dict.items():
                        self._errors[field_name] = self._errors.get(field_name, []) + list(error_messages)
                elif hasattr(err, 'messages'):
                    self._errors['non_field_errors'] = err.messages

        return attrs

    def validate(self, attrs):
        """
        Stub method, to be overridden in Serializer subclasses
        """
        return attrs

    def restore_object(self, attrs, instance=None):
        """
        Deserialize a dictionary of attributes into an object instance.
        You should override this method to control how deserialized objects
        are instantiated.
        """
        if instance is not None:
            instance.update(attrs)
            return instance
        return attrs

    def to_native(self, obj):
        """
        Serialize objects -> primitives.
        """
        if hasattr(obj, '__iter__'):
            return [self.convert_object(item) for item in obj]
        return self.convert_object(obj)

    def from_native(self, data, files):
        """
        Deserialize primitives -> objects.
        """
        if hasattr(data, '__iter__') and not isinstance(data, dict):
            # TODO: error data when deserializing lists
            return (self.from_native(item) for item in data)

        self._errors = {}
        if data is not None or files is not None:
            attrs = self.restore_fields(data, files)
            attrs = self.perform_validation(attrs)
        else:
            self._errors['non_field_errors'] = ['No input provided']

        if not self._errors:
            return self.restore_object(attrs, instance=getattr(self, 'object', None))

    def field_to_native(self, obj, field_name):
        """
        Override default so that we can apply ModelSerializer as a nested
        field to relationships.
        """
        if self.source:
            for component in self.source.split('.'):
                obj = getattr(obj, component)
                if is_simple_callable(obj):
                    obj = obj()
        else:
            obj = getattr(obj, field_name)
            if is_simple_callable(obj):
                obj = value()

        # If the object has an "all" method, assume it's a relationship
        if is_simple_callable(getattr(obj, 'all', None)):
            return [self.to_native(item) for item in obj.all()]

        return self.to_native(obj)

    @property
    def errors(self):
        """
        Run deserialization and return error data,
        setting self.object if no errors occurred.
        """
        if self._errors is None:
            obj = self.from_native(self.init_data, self.init_files)
            if not self._errors:
                self.object = obj
        return self._errors

    def is_valid(self):
        return not self.errors

    @property
    def data(self):
        if self._data is None:
            self._data = self.to_native(self.object)
        return self._data

    def save(self):
        """
        Save the deserialized object and return it.
        """
        self.object.save()
        return self.object


class Serializer(BaseSerializer):
    __metaclass__ = SerializerMetaclass


class ModelSerializerOptions(SerializerOptions):
    """
    Meta class options for ModelSerializer
    """
    def __init__(self, meta):
        super(ModelSerializerOptions, self).__init__(meta)
        self.model = getattr(meta, 'model', None)
        self.read_only_fields = getattr(meta, 'read_only_fields', ())


class ModelSerializer(Serializer):
    """
    A serializer that deals with model instances and querysets.
    """
    _options_class = ModelSerializerOptions

    def get_default_fields(self):
        """
        Return all the fields that should be serialized for the model.
        """

        cls = self.opts.model
        opts = get_concrete_model(cls)._meta
        pk_field = opts.pk
        while pk_field.rel:
            pk_field = pk_field.rel.to._meta.pk
        fields = [pk_field]
        fields += [field for field in opts.fields if field.serialize]
        fields += [field for field in opts.many_to_many if field.serialize]

        ret = SortedDict()
        nested = bool(self.opts.depth)
        is_pk = True  # First field in the list is the pk

        for model_field in fields:
            if is_pk:
                field = self.get_pk_field(model_field)
                is_pk = False
            elif model_field.rel and nested:
                field = self.get_nested_field(model_field)
            elif model_field.rel:
                to_many = isinstance(model_field,
                                     models.fields.related.ManyToManyField)
                field = self.get_related_field(model_field, to_many=to_many)
            else:
                field = self.get_field(model_field)

            if field:
                ret[model_field.name] = field

        for field_name in self.opts.read_only_fields:
            assert field_name in ret, \
                "read_only_fields on '%s' included invalid item '%s'" % \
                (self.__class__.__name__, field_name)
            ret[field_name].read_only = True

        return ret

    def get_pk_field(self, model_field):
        """
        Returns a default instance of the pk field.
        """
        return Field()

    def get_nested_field(self, model_field):
        """
        Creates a default instance of a nested relational field.
        """
        class NestedModelSerializer(ModelSerializer):
            class Meta:
                model = model_field.rel.to
        return NestedModelSerializer()

    def get_related_field(self, model_field, to_many=False):
        """
        Creates a default instance of a flat relational field.
        """
        # TODO: filter queryset using:
        # .using(db).complex_filter(self.rel.limit_choices_to)
        kwargs = {
            'null': model_field.null,
            'queryset': model_field.rel.to._default_manager
        }

        if to_many:
            return ManyPrimaryKeyRelatedField(**kwargs)
        return PrimaryKeyRelatedField(**kwargs)

    def get_field(self, model_field):
        """
        Creates a default instance of a basic non-relational field.
        """
        kwargs = {}

        kwargs['blank'] = model_field.blank

        if model_field.null:
            kwargs['required'] = False

        if model_field.has_default():
            kwargs['required'] = False
            kwargs['default'] = model_field.get_default()

        if model_field.__class__ == models.TextField:
            kwargs['widget'] = widgets.Textarea

        # TODO: TypedChoiceField?
        if model_field.flatchoices:  # This ModelField contains choices
            kwargs['choices'] = model_field.flatchoices
            return ChoiceField(**kwargs)

<<<<<<< HEAD
        max_length = getattr(model_field, 'max_length', None)
        if max_length:
            kwargs['max_length'] = max_length

        if model_field.verbose_name is not None:
            kwargs['label'] = model_field.verbose_name

        if model_field.help_text is not None:
            kwargs['help_text'] = model_field.help_text

=======
>>>>>>> 70714c23
        field_mapping = {
            models.FloatField: FloatField,
            models.IntegerField: IntegerField,
            models.PositiveIntegerField: IntegerField,
            models.SmallIntegerField: IntegerField,
            models.PositiveSmallIntegerField: IntegerField,
            models.DateTimeField: DateTimeField,
            models.DateField: DateField,
            models.EmailField: EmailField,
            models.CharField: CharField,
            models.URLField: URLField,
            models.SlugField: SlugField,
            models.TextField: CharField,
            models.CommaSeparatedIntegerField: CharField,
            models.BooleanField: BooleanField,
            models.FileField: FileField,
            models.ImageField: ImageField,
        }
        try:
            return field_mapping[model_field.__class__](**kwargs)
        except KeyError:
            return ModelField(model_field=model_field, **kwargs)

    def get_validation_exclusions(self):
        """
        Return a list of field names to exclude from model validation.
        """
        cls = self.opts.model
        opts = get_concrete_model(cls)._meta
        exclusions = [field.name for field in opts.fields + opts.many_to_many]
        for field_name, field in self.fields.items():
            if field_name in exclusions and not field.read_only:
                exclusions.remove(field_name)
        return exclusions

    def restore_object(self, attrs, instance=None):
        """
        Restore the model instance.
        """
        self.m2m_data = {}

        if instance is not None:
            for key, val in attrs.items():
                setattr(instance, key, val)
            return instance

        # Reverse relations
        for (obj, model) in self.opts.model._meta.get_all_related_m2m_objects_with_model():
            field_name = obj.field.related_query_name()
            if field_name in attrs:
                self.m2m_data[field_name] = attrs.pop(field_name)

        # Forward relations
        for field in self.opts.model._meta.many_to_many:
            if field.name in attrs:
                self.m2m_data[field.name] = attrs.pop(field.name)

        instance = self.opts.model(**attrs)
        try:
            instance.full_clean(exclude=self.get_validation_exclusions())
        except ValidationError, err:
            self._errors = err.message_dict
            return None
        return instance

    def save(self, save_m2m=True):
        """
        Save the deserialized object and return it.
        """
        self.object.save()

        if getattr(self, 'm2m_data', None) and save_m2m:
            for accessor_name, object_list in self.m2m_data.items():
                setattr(self.object, accessor_name, object_list)
            self.m2m_data = {}

        return self.object


class HyperlinkedModelSerializerOptions(ModelSerializerOptions):
    """
    Options for HyperlinkedModelSerializer
    """
    def __init__(self, meta):
        super(HyperlinkedModelSerializerOptions, self).__init__(meta)
        self.view_name = getattr(meta, 'view_name', None)


class HyperlinkedModelSerializer(ModelSerializer):
    """
    """
    _options_class = HyperlinkedModelSerializerOptions
    _default_view_name = '%(model_name)s-detail'

    url = HyperlinkedIdentityField()

    def __init__(self, *args, **kwargs):
        super(HyperlinkedModelSerializer, self).__init__(*args, **kwargs)
        if self.opts.view_name is None:
            self.opts.view_name = self._get_default_view_name(self.opts.model)

    def _get_default_view_name(self, model):
        """
        Return the view name to use if 'view_name' is not specified in 'Meta'
        """
        model_meta = model._meta
        format_kwargs = {
            'app_label': model_meta.app_label,
            'model_name': model_meta.object_name.lower()
        }
        return self._default_view_name % format_kwargs

    def get_pk_field(self, model_field):
        return None

    def get_related_field(self, model_field, to_many):
        """
        Creates a default instance of a flat relational field.
        """
        # TODO: filter queryset using:
        # .using(db).complex_filter(self.rel.limit_choices_to)
        rel = model_field.rel.to
        kwargs = {
            'null': model_field.null,
            'queryset': rel._default_manager,
            'view_name': self._get_default_view_name(rel)
        }
        if to_many:
            return ManyHyperlinkedRelatedField(**kwargs)
        return HyperlinkedRelatedField(**kwargs)<|MERGE_RESOLUTION|>--- conflicted
+++ resolved
@@ -457,19 +457,12 @@
             kwargs['choices'] = model_field.flatchoices
             return ChoiceField(**kwargs)
 
-<<<<<<< HEAD
-        max_length = getattr(model_field, 'max_length', None)
-        if max_length:
-            kwargs['max_length'] = max_length
-
         if model_field.verbose_name is not None:
             kwargs['label'] = model_field.verbose_name
 
         if model_field.help_text is not None:
             kwargs['help_text'] = model_field.help_text
 
-=======
->>>>>>> 70714c23
         field_mapping = {
             models.FloatField: FloatField,
             models.IntegerField: IntegerField,
